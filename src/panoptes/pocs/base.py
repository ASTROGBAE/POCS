import sys

<<<<<<< HEAD
from pocs import hardware
from pocs import __version__
from pocs.utils import config
from pocs.utils.database import PanMongo
from pocs.utils.logger import get_root_logger

# Global vars
_config = None


def reset_global_config():
    """Reset the global _config to None.

    Globals such as _config make tests non-hermetic. Enable conftest.py to clear _config
    in an explicit fashion.
    """
    global _config
    _config = None
=======
from panoptes.pocs import __version__
from panoptes.utils.database import PanDB
from panoptes.utils.config import client
from panoptes.pocs.utils.logger import get_logger
from panoptes.pocs import hardware

# Global database.
PAN_DB_OBJ = None
>>>>>>> ee2b35fb


class PanBase(object):

    """ Base class for other classes within the PANOPTES ecosystem

    Defines common properties for each class (e.g. logger, config).
    """

    def __init__(self, *args, **kwargs):
        # Load the default and local config files
        global _config
        if _config is None:
            ignore_local_config = kwargs.get('ignore_local_config', False)
            _config = config.load_config(ignore_local=ignore_local_config)

        self.__version__ = __version__

        # Update with run-time config
        if 'config' in kwargs:
            _config.update(kwargs['config'])

        self._check_config(_config)
        self.config = _config

<<<<<<< HEAD
        self.logger = kwargs.get('logger')
        if not self.logger:
            self.logger = get_root_logger()

        self.config['simulator'] = hardware.get_simulator_names(config=self.config, kwargs=kwargs)

        # Set up connection to database
        db = kwargs.get('db', self.config['db']['name'])
        _db = PanMongo(db=db)
=======
        # If the user requests a db_type then update runtime config
        db_type = kwargs.get('db_type', self.get_config('db.type', default='file'))
        db_name = kwargs.get('db_name', self.get_config('db.name', default='panoptes'))
        db_folder = kwargs.get('db_folder', self.get_config('db.folder', default='json_store'))
>>>>>>> ee2b35fb

        global PAN_DB_OBJ
        if PAN_DB_OBJ is None:
            PAN_DB_OBJ = PanDB(db_type=db_type, db_name=db_name, storage_dir=db_folder)

<<<<<<< HEAD
    def _check_config(self, temp_config):
        """ Checks the config file for mandatory items """

        if 'directories' not in temp_config:
            sys.exit('directories must be specified in config')

        if 'mount' not in temp_config:
            sys.exit('Mount must be specified in config')

        if 'state_machine' not in temp_config:
            sys.exit('State Table must be specified in config')

    def __getstate__(self):  # pragma: no cover
        d = dict(self.__dict__)

        if 'logger' in d:
            del d['logger']

        if 'db' in d:
            del d['db']

        return d
=======
        self.db = PAN_DB_OBJ

    def get_config(self, *args, **kwargs):
        """Thin-wrapper around client based get_config that sets default port.

        See `panoptes.utils.config.client.get_config` for more information.

        Args:
            *args: Passed to get_config
            **kwargs: Passed to get_config
        """
        config_value = None
        try:
            config_value = client.get_config(port=self._config_port, *args, **kwargs)
        except ConnectionError as e:  # pragma: no cover
            self.logger.critical(f'Cannot connect to config_server from {self.__class__}: {e!r}')

        return config_value

    def set_config(self, key, new_value, *args, **kwargs):
        """Thin-wrapper around client based set_config that sets default port.

        See `panoptes.utils.config.client.set_config` for more information.

        Args:
            key (str): The key name to use, can be namespaced with dots.
            new_value (any): The value to store.
            *args: Passed to set_config
            **kwargs: Passed to set_config
        """
        config_value = None

        if key == 'simulator' and new_value == 'all':
            # Don't use hardware.get_simulator_names because it checks config.
            new_value = hardware.ALL_NAMES

        try:
            self.logger.trace(f'Setting config {key=} {new_value=}')
            config_value = client.set_config(key, new_value, port=self._config_port, *args,
                                             **kwargs)
            self.logger.trace(f'Config set {config_value=}')
        except ConnectionError as e:  # pragma: no cover
            self.logger.critical(f'Cannot connect to config_server from {self.__class__}: {e!r}')

        return config_value
>>>>>>> ee2b35fb
<|MERGE_RESOLUTION|>--- conflicted
+++ resolved
@@ -1,25 +1,5 @@
-import sys
+from requests.exceptions import ConnectionError
 
-<<<<<<< HEAD
-from pocs import hardware
-from pocs import __version__
-from pocs.utils import config
-from pocs.utils.database import PanMongo
-from pocs.utils.logger import get_root_logger
-
-# Global vars
-_config = None
-
-
-def reset_global_config():
-    """Reset the global _config to None.
-
-    Globals such as _config make tests non-hermetic. Enable conftest.py to clear _config
-    in an explicit fashion.
-    """
-    global _config
-    _config = None
-=======
 from panoptes.pocs import __version__
 from panoptes.utils.database import PanDB
 from panoptes.utils.config import client
@@ -28,77 +8,30 @@
 
 # Global database.
 PAN_DB_OBJ = None
->>>>>>> ee2b35fb
 
 
 class PanBase(object):
-
     """ Base class for other classes within the PANOPTES ecosystem
 
-    Defines common properties for each class (e.g. logger, config).
+    Defines common properties for each class (e.g. logger, config, db).
     """
 
-    def __init__(self, *args, **kwargs):
-        # Load the default and local config files
-        global _config
-        if _config is None:
-            ignore_local_config = kwargs.get('ignore_local_config', False)
-            _config = config.load_config(ignore_local=ignore_local_config)
-
+    def __init__(self, config_port='6563', *args, **kwargs):
         self.__version__ = __version__
 
-        # Update with run-time config
-        if 'config' in kwargs:
-            _config.update(kwargs['config'])
+        self._config_port = config_port
 
-        self._check_config(_config)
-        self.config = _config
+        self.logger = get_logger()
 
-<<<<<<< HEAD
-        self.logger = kwargs.get('logger')
-        if not self.logger:
-            self.logger = get_root_logger()
-
-        self.config['simulator'] = hardware.get_simulator_names(config=self.config, kwargs=kwargs)
-
-        # Set up connection to database
-        db = kwargs.get('db', self.config['db']['name'])
-        _db = PanMongo(db=db)
-=======
         # If the user requests a db_type then update runtime config
         db_type = kwargs.get('db_type', self.get_config('db.type', default='file'))
         db_name = kwargs.get('db_name', self.get_config('db.name', default='panoptes'))
         db_folder = kwargs.get('db_folder', self.get_config('db.folder', default='json_store'))
->>>>>>> ee2b35fb
 
         global PAN_DB_OBJ
         if PAN_DB_OBJ is None:
             PAN_DB_OBJ = PanDB(db_type=db_type, db_name=db_name, storage_dir=db_folder)
 
-<<<<<<< HEAD
-    def _check_config(self, temp_config):
-        """ Checks the config file for mandatory items """
-
-        if 'directories' not in temp_config:
-            sys.exit('directories must be specified in config')
-
-        if 'mount' not in temp_config:
-            sys.exit('Mount must be specified in config')
-
-        if 'state_machine' not in temp_config:
-            sys.exit('State Table must be specified in config')
-
-    def __getstate__(self):  # pragma: no cover
-        d = dict(self.__dict__)
-
-        if 'logger' in d:
-            del d['logger']
-
-        if 'db' in d:
-            del d['db']
-
-        return d
-=======
         self.db = PAN_DB_OBJ
 
     def get_config(self, *args, **kwargs):
@@ -143,5 +76,4 @@
         except ConnectionError as e:  # pragma: no cover
             self.logger.critical(f'Cannot connect to config_server from {self.__class__}: {e!r}')
 
-        return config_value
->>>>>>> ee2b35fb
+        return config_value