--- conflicted
+++ resolved
@@ -3,15 +3,6 @@
     Setup file for pocs.
     Use setup.cfg to configure your project.
 
-<<<<<<< HEAD
-from setuptools import setup, find_packages
-
-
-from configparser import ConfigParser
-from distutils.command.build_py import build_py
-
-from pocs.version import __version__
-=======
     This file was generated with PyScaffold 3.2.3.
     PyScaffold helps you to put up the scaffold of your new Python project.
     Learn more under: https://pyscaffold.org/
@@ -20,7 +11,6 @@
 
 from pkg_resources import VersionConflict, require
 from setuptools import setup
->>>>>>> af49016e
 
 try:
     require('setuptools>=38.3')
@@ -29,37 +19,5 @@
     sys.exit(1)
 
 
-<<<<<<< HEAD
-setup(name=PACKAGENAME,
-      version=__version__,
-      description=DESCRIPTION,
-      long_description=LONG_DESCRIPTION,
-      author=AUTHOR,
-      author_email=AUTHOR_EMAIL,
-      license=LICENSE,
-      url=URL,
-      packages=find_packages(exclude=['tests', 'test_*']),
-      keywords=KEYWORDS,
-      setup_requires=['pytest-runner'],
-      tests_require=['pytest', 'pytest-cov'],
-      classifiers=[
-          'Development Status :: 3 - Alpha',
-          'Environment :: Console',
-          'Intended Audience :: Science/Research',
-          'License :: OSI Approved :: MIT License',
-          'Operating System :: POSIX',
-          'Programming Language :: C',
-          'Programming Language :: Python :: 3',
-          'Programming Language :: Python :: 3.4',
-          'Programming Language :: Python :: 3.5',
-          'Programming Language :: Python :: 3.6',
-          'Programming Language :: Python :: 3 :: Only',
-          'Topic :: Scientific/Engineering :: Astronomy',
-          'Topic :: Scientific/Engineering :: Physics',
-      ],
-      cmdclass={'build_py': build_py}
-      )
-=======
 if __name__ == "__main__":
-    setup(use_pyscaffold=True)
->>>>>>> af49016e
+    setup(use_pyscaffold=True)