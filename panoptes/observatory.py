--- conflicted
+++ resolved
@@ -126,7 +126,6 @@
         except ImportError as err:
             raise error.NotFound(model)
 
-<<<<<<< HEAD
         # Make the mount include site information
         m = module.Mount(config=mount_info, site=self.site)
 
@@ -147,15 +146,6 @@
 
         Returns:
             list: A list of created camera objects.
-=======
-        m = module.Mount(config=mount_info, site=self.site, connect_on_startup=False)
-
-        return m
-
-    def create_cameras(self, model=None):
-        """
-        Creates and connects to the cameras
->>>>>>> 58a7dba9
         """
         camera_info = self.config.get('cameras')
 
